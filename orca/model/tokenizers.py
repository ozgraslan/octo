--- conflicted
+++ resolved
@@ -111,26 +111,18 @@
         train: bool = True,
     ):
 
-<<<<<<< HEAD
         if self.encoder is not None:
-            tokens = self.hf_model(**goals["language"]).last_hidden_state   
+            tokens = self.hf_model(**tasks["language"]).last_hidden_state   
             tokens = jax.lax.stop_gradient(tokens)
         else:
             # add a time dimension to language
-            if goals["language"].ndim == 2:
-                tokens = goals["language"][:, None, :]
+            if tasks["language"].ndim == 2:
+                tokens = tasks["language"][:, None, :]
             else:
-                tokens = goals["language"]
+                tokens = tasks["language"]
 
         if self.projection_dim is not None:
             tokens = self.projection(tokens)
-=======
-        # add a time dimension to language
-        if tasks["language"].ndim == 2:
-            tokens = tasks["language"][:, None, :]
-        else:
-            tokens = tasks["language"]
->>>>>>> 2b0f8259
 
         return tokens
 
